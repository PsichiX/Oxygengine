// reexport core macros.
pub use oxygengine_core::{error, info, log, warn};

pub mod core {
    pub use oxygengine_core::*;
}
pub mod utils {
    pub use oxygengine_utils::*;
}
#[cfg(feature = "input")]
pub mod input {
    pub use oxygengine_input::*;
}
pub mod backend {
    #[cfg(feature = "web")]
    pub mod web {
        #[cfg(feature = "audio")]
        pub use oxygengine_audio_backend_web::*;
        pub use oxygengine_backend_web::*;
        #[cfg(feature = "composite-renderer")]
        pub use oxygengine_composite_renderer_backend_web::*;
        #[cfg(feature = "input")]
        pub use oxygengine_input_device_web::*;
        #[cfg(feature = "network")]
        pub use oxygengine_network_backend_web::*;
    }
    #[cfg(feature = "desktop")]
    pub mod desktop {
        #[cfg(feature = "network")]
        pub use oxygengine_network_backend_desktop::*;
    }
    #[cfg(feature = "native")]
    pub mod desktop {
        #[cfg(feature = "network")]
        pub use oxygengine_network_backend_native::*;
    }
}
#[cfg(feature = "composite-renderer")]
pub mod composite_renderer {
    pub use oxygengine_composite_renderer::*;
}
#[cfg(feature = "network")]
pub mod network {
    pub use oxygengine_network::*;
}
#[cfg(feature = "procedural")]
pub mod procedural {
    pub use oxygengine_procedural::*;
}
#[cfg(feature = "navigation")]
pub mod navigation {
    pub use oxygengine_navigation::*;
}
#[cfg(feature = "audio")]
pub mod audio {
    pub use oxygengine_audio::*;
}
#[cfg(feature = "physics-2d")]
pub mod physics_2d {
    pub use oxygengine_physics_2d::*;
}
#[cfg(feature = "integration-physics-2d-composite-renderer")]
pub mod integration_physics_2d_composite_renderer {
<<<<<<< HEAD
    pub use oxygengine_integration_physics_2d_composite_renderer::*;
=======
    pub use oxygengine_integration_p2d_cr::*;
>>>>>>> d8dcb97d
}

pub mod prelude {
    #[cfg(feature = "audio")]
    pub use oxygengine_audio::prelude::*;
    #[cfg(feature = "web")]
    #[cfg(feature = "audio")]
    pub use oxygengine_audio_backend_web::prelude::*;
    #[cfg(feature = "web")]
    pub use oxygengine_backend_web::prelude::*;
    #[cfg(feature = "composite-renderer")]
    pub use oxygengine_composite_renderer::prelude::*;
    #[cfg(feature = "web")]
    #[cfg(feature = "composite-renderer")]
    pub use oxygengine_composite_renderer_backend_web::prelude::*;
    pub use oxygengine_core::prelude::*;
    #[cfg(feature = "input")]
    pub use oxygengine_input::prelude::*;
    #[cfg(feature = "web")]
    #[cfg(feature = "input")]
    pub use oxygengine_input_device_web::prelude::*;
    #[cfg(feature = "integration-physics-2d-composite-renderer")]
<<<<<<< HEAD
    pub use oxygengine_integration_physics_2d_composite_renderer::prelude::*;
=======
    pub use oxygengine_integration_p2d_cr::prelude::*;
>>>>>>> d8dcb97d
    #[cfg(feature = "navigation")]
    pub use oxygengine_navigation::prelude::*;
    #[cfg(feature = "network")]
    pub use oxygengine_network::prelude::*;
    #[cfg(feature = "desktop")]
    #[cfg(feature = "network")]
    pub use oxygengine_network_backend_desktop::prelude::*;
    #[cfg(feature = "native")]
    #[cfg(feature = "network")]
    pub use oxygengine_network_backend_native::prelude::*;
    #[cfg(feature = "web")]
    #[cfg(feature = "network")]
    pub use oxygengine_network_backend_web::prelude::*;
    #[cfg(feature = "physics-2d")]
    pub use oxygengine_physics_2d::prelude::*;
    #[cfg(feature = "procedural")]
    pub use oxygengine_procedural::prelude::*;
    pub use oxygengine_utils::prelude::*;
}<|MERGE_RESOLUTION|>--- conflicted
+++ resolved
@@ -61,11 +61,7 @@
 }
 #[cfg(feature = "integration-physics-2d-composite-renderer")]
 pub mod integration_physics_2d_composite_renderer {
-<<<<<<< HEAD
-    pub use oxygengine_integration_physics_2d_composite_renderer::*;
-=======
     pub use oxygengine_integration_p2d_cr::*;
->>>>>>> d8dcb97d
 }
 
 pub mod prelude {
@@ -88,11 +84,7 @@
     #[cfg(feature = "input")]
     pub use oxygengine_input_device_web::prelude::*;
     #[cfg(feature = "integration-physics-2d-composite-renderer")]
-<<<<<<< HEAD
-    pub use oxygengine_integration_physics_2d_composite_renderer::prelude::*;
-=======
     pub use oxygengine_integration_p2d_cr::prelude::*;
->>>>>>> d8dcb97d
     #[cfg(feature = "navigation")]
     pub use oxygengine_navigation::prelude::*;
     #[cfg(feature = "network")]
